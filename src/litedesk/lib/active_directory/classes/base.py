#!/usr/bin/env python
# -*- coding: utf-8 -*-

# Copyright 2014, Deutsche Telekom AG - Laboratories (T-Labs)
#
# Licensed under the Apache License, Version 2.0 (the "License");
# you may not use this file except in compliance with the License.
# You may obtain a copy of the License at
#
#     http://www.apache.org/licenses/LICENSE-2.0
#
# Unless required by applicable law or agreed to in writing, software
# distributed under the License is distributed on an "AS IS" BASIS,
# WITHOUT WARRANTIES OR CONDITIONS OF ANY KIND, either express or implied.
# See the License for the specific language governing permissions and
# limitations under the License.

import weakref

import ldap


class _AttributeFactory(object):

    def __init__(self, cls, *args, **kwargs):
        self.__cls = cls
        self.__args = args
        self.__kwargs = kwargs

    def new(self, attr_name):
        self.__kwargs['attr_name'] = attr_name
        attribute = property.__new__(self.__cls)
        attribute.__init__(*self.__args, **self.__kwargs)
        return attribute


class BaseAttribute(property):

    def __new__(cls, *args, **kwargs):
        return _AttributeFactory(cls, *args, **kwargs)

    def __init__(self, ad_key, **kwargs):
        self.__ad_key = ad_key
        self.__name = kwargs['attr_name']
        self.__values = weakref.WeakKeyDictionary()
        super(BaseAttribute, self).__init__(
            self.getter, self.setter, self.deleter
        )

    @property
    def ad_key(self):
        return self.__ad_key

    @property
    def name(self):
        return self.__name

    def modified(self, instance):
        return (
            self.__values.has_key(instance) and
            self.__values[instance]['modified']
        )

    def getter(self, instance):
        try:
            return self.__values[instance]['value']
        except KeyError:
            return None

    def setter(self, instance, value):
        self.raw_set(
            instance, value, True if self.__values.has_key(instance) else False
        )

    def deleter(self, instance):
        try:
            self.__values.pop(instance)
        except KeyError:
            pass

    def raw_set(self, instance, value, modified):
        self.__values[instance] = {
            'value': value,
            'modified': modified
        }

class ReadOnlyAttribute(BaseAttribute):

    def setter(self, instance, value):
        raise ldap.UNWILLING_TO_PERFORM(
            "{0} attribute is Read-Only".format(self.ad_key)
        )


class WriteOnceAttribute(BaseAttribute):

    def setter(self, instance, value):
        if self.modified(instance):
            raise ldap.UNWILLING_TO_PERFORM(
            "{0} attribute is Write-Once and it"
            " already has a value".format(self.ad_key)
        )
        else:
            super(WriteOnceAttribute, self).setter(instance, value)


class _BaseObjectMetaclass(type):

    def __new__(mcs, name, bases, __dict__):
        attrs = {
            attr_name: attr_fact.new(attr_name)
            for attr_name, attr_fact in __dict__.viewitems()
            if isinstance(attr_fact, _AttributeFactory)
        }
        attrs.update({
            attr_name: attr
            for base in bases
            for attr_name, attr in dict(base.__dict__).viewitems()
            if isinstance(attr, BaseAttribute)
        })
        __dict__.update(attrs)
        __dict__.update(mcs.__make_methods(attrs))
        return type.__new__(mcs, name, bases, __dict__)

    @staticmethod
    def __make_methods(attrs):
        def _raw_set(self, name, value, modified):
            for attr in attrs.viewvalues():
                if name in (attr.name, attr.ad_key):
                    attr.raw_set(self, value, modified)
                    break
            else:
                raise KeyError(
                    '{0} has no attribute {1}'.format(self, name)
                )
        def _moddict(self):
            return {
                attr.ad_key: attr.getter(self)
                for attr in self._raw_attrs
                if attr.modified(self)
            }
        def _raw_attrs(self):
            return attrs.viewvalues()

        return {
            '_raw_set': _raw_set,
            '_moddict': property(_moddict),
            '_raw_attrs': property(_raw_attrs)
        }


class BaseObject(object):

    __metaclass__ = _BaseObjectMetaclass

    object_class = WriteOnceAttribute('objectClass')
    object_guid = ReadOnlyAttribute('objectGUID')
    distinguished_name = WriteOnceAttribute('distinguishedName')
    instance_type = WriteOnceAttribute('instanceType')
    object_category = WriteOnceAttribute('objectCategory')
    ds_core_propagation_data = ReadOnlyAttribute('dSCorePropagationData')
    name = BaseAttribute('name')
    usn_created = ReadOnlyAttribute('uSNCreated')
    usn_changed = ReadOnlyAttribute('uSNChanged')
    when_created = ReadOnlyAttribute('whenCreated')
    when_changed = ReadOnlyAttribute('whenChanged')

    _base_search_query = '(objectClass=*)'
    _preset = {}

    def __init__(self, session, **kwargs):
        self._session = session
        self._raw_update(**kwargs)
        self._raw_update(**self._preset)

    def _raw_update(self, **kwargs):
        try:
            self.parent = kwargs.pop('parent')
        except KeyError:
            pass
        for key, value in kwargs.iteritems():
            if key == 'parent':
                continue
            self._raw_set(key, value, False)

    def _distinguished_name(self):
        raise NotImplementedError()

    def diff(self, other):
        return {
            attr.ad_key:{
                self:{
                    'value': attr.getter(self),
                    'modified': attr.modified(self)
                },
                other:{
                    'value': attr.getter(other),
                    'modified': attr.modified(other)
                }
            }
            for attr in self._raw_attrs
            if attr.getter(self) != attr.getter(other)
        }

    def update(self, **kwargs):
        try:
            self.parent = kwargs.get('parent', self.parent)
        except AttributeError:
            self.parent = None
        for key, value in kwargs.iteritems():
            if key == 'parent':
                continue
            if key in dir(self):
                setattr(self, key, value)
            else:
                raise AttributeError(
                    "{0} has no attribute {1}".format(self, key)
                )

    @classmethod
    def base_search_query(cls):
        try:
            return cls.concat_search_query(
                super(BaseObject).base_search_query(),
                cls._base_search_query
            )
        except AttributeError:
            return cls._base_search_query

    @staticmethod
    def concat_search_query(a, b):
        return '(&{0}{1})'.format(a, b)

    @classmethod
    def search(cls, conn, base=None, query=None):
        if base is None:
            base = conn.root_dn
        if query is None:
            query = cls.base_search_query()
        else:
            query = cls.concat_search_query(cls.base_search_query(), query)
        return [
            cls(
                conn,
                **{
                    key: value[0]
                    if len(value) == 1 and isinstance(value, list) else value
                    for key, value in entry[1].viewitems()
                }
            )
            for entry in conn.search_st(base, ldap.SCOPE_SUBTREE, query)
            if entry[0] is not None
        ]

    def update_from_ad(self):
        query = '(distinguishedName={0})'.format(self.distinguished_name)
        try:
            other = self.__class__.search(self._session, query=query)[0]
            diff = self.diff(other)
            for attr in self._raw_attrs:
                self._raw_set(attr.name, attr.getter(self), False)
            for name, attr in diff.viewitems():
                if (
                    not attr[self]['modified'] and
                    attr[other]['value'] is not None
                ):
                    self._raw_set(name, attr[other]['value'], False)
                elif attr[self]['value'] is not None:
                    self._raw_set(name, attr[self]['value'], True)
            return True
        except IndexError:
            return False


    def save(self):
        if not self.update_from_ad():
            for attr in self._raw_attrs:
                if (
                    attr.name != 'distinguished_name' and
                    attr.getter(self) is not None
                ):
                    self._raw_set(attr.name, attr.getter(self), True)
        modlist = [
            (ad_key, value)
            for ad_key, value in self._moddict.viewitems()
        ]
        if self.object_guid is None:
            self._session.add_s(self.distinguished_name, modlist)
        else:
            modlist = [
                (ldap.MOD_REPLACE, ad_key, value)
                for ad_key, value in modlist
            ]
            self._session.modify_s(self.distinguished_name, modlist)
        for attr in self._raw_attrs:
            self._raw_set(attr.name, attr.getter(self), False)
        self.update_from_ad()

    def delete(self):
        self._session.delete_s(self.distinguished_name)


class Company(BaseObject):

    ou = BaseAttribute('ou')

    _base_search_query = '''(&
        (objectClass=organizationalUnit)
        (instanceType=4)
        (!(isCriticalSystemObject=TRUE))
    )'''

    _preset = {
        'object_class': 'organizationalUnit'
    }

    @property
    def users(self):
        try:
            return User.search(self._session, base=self.distinguished_name)
        except ldap.NO_SUCH_OBJECT:
            return []

    def _distinguished_name(self):
        return 'OU={0},{1}'.format(
            self.ou,
            self._session.root_dn
        )

    def save(self):
        if not self.distinguished_name:
            self.distinguished_name = self._distinguished_name()
        super(Company, self).save()


class User(BaseObject):
    USER_ACCOUNT_CONTROL_ACTIVE = '544'

    cn = ReadOnlyAttribute('cn')
    account_expires = BaseAttribute('accountExpires')
    bad_password_time = BaseAttribute('badPasswordTime')
    bad_pwd_count = ReadOnlyAttribute('badPwdCount')
    code_page = BaseAttribute('codePage')
    country_code = BaseAttribute('countryCode')
    department = BaseAttribute('department')
    display_name = BaseAttribute('displayName')
    given_name = BaseAttribute('givenName')
    last_logoff = ReadOnlyAttribute('lastLogoff')
    last_logon = ReadOnlyAttribute('lastLogon')
    last_logon_timestamp = ReadOnlyAttribute('lastLogonTimestamp')
    logon_count = ReadOnlyAttribute('logonCount')
    mail = BaseAttribute('mail')
    object_sid = ReadOnlyAttribute('objectSid')
    primary_group_id = ReadOnlyAttribute('primaryGroupID')
    pwd_last_set = ReadOnlyAttribute('pwdLastSet')
    s_am_account_name = BaseAttribute('sAMAccountName')
    s_am_account_type = ReadOnlyAttribute('sAMAccountType')
    description = BaseAttribute('description')
    telephone_number = BaseAttribute('telephoneNumber')
    physical_delivery_office_name = BaseAttribute('physicalDeliveryOfficeName')
    ms_ds_supported_encryption_types = BaseAttribute('msDS-SupportedEncryptionTypes')
    sn = BaseAttribute('sn')
    user_account_control = BaseAttribute('userAccountControl')
    user_principal_name = BaseAttribute('userPrincipalName')

    _base_search_query = '''(&
        (objectClass=organizationalPerson)
        (instanceType=4)
    )'''

    _preset = {
        'object_class': ['organizationalPerson', 'top', 'person', 'user'],
    }

<<<<<<< HEAD
    @property
    def is_activated(self):
        return self.user_account_control == self.USER_ACCOUNT_CONTROL_ACTIVE

    def activate(self):
        self.user_account_control = self.USER_ACCOUNT_CONTROL_ACTIVE

    def save(self):
        if not self.distinguished_name:
            self.distinguished_name = 'CN={0},{1}'.format(
                self.s_am_account_name,
                self.parent.distinguished_name
            )
        if not self.is_activated: self.activate()
        super(User, self).save()
=======
    def _distinguished_name(self):
        return 'CN={0},{1}'.format(
            self.s_am_account_name,
            self.parent.distinguished_name
        )

    def parent_distinguished_name(self):
        return self.distinguished_name.replace(
            'CN={0},'.format(self.s_am_account_name),
            ''
        )

    def save(self):
        if not self.distinguished_name:
            self.distinguished_name = self._distinguished_name()
        super(User, self).save()



>>>>>>> 015ea3ca
<|MERGE_RESOLUTION|>--- conflicted
+++ resolved
@@ -372,23 +372,6 @@
         'object_class': ['organizationalPerson', 'top', 'person', 'user'],
     }
 
-<<<<<<< HEAD
-    @property
-    def is_activated(self):
-        return self.user_account_control == self.USER_ACCOUNT_CONTROL_ACTIVE
-
-    def activate(self):
-        self.user_account_control = self.USER_ACCOUNT_CONTROL_ACTIVE
-
-    def save(self):
-        if not self.distinguished_name:
-            self.distinguished_name = 'CN={0},{1}'.format(
-                self.s_am_account_name,
-                self.parent.distinguished_name
-            )
-        if not self.is_activated: self.activate()
-        super(User, self).save()
-=======
     def _distinguished_name(self):
         return 'CN={0},{1}'.format(
             self.s_am_account_name,
@@ -401,11 +384,15 @@
             ''
         )
 
+    @property
+    def is_activated(self):
+        return self.user_account_control == self.USER_ACCOUNT_CONTROL_ACTIVE
+
+    def activate(self):
+        self.user_account_control = self.USER_ACCOUNT_CONTROL_ACTIVE
+
     def save(self):
         if not self.distinguished_name:
             self.distinguished_name = self._distinguished_name()
-        super(User, self).save()
-
-
-
->>>>>>> 015ea3ca
+        if not self.is_activated: self.activate()
+        super(User, self).save()